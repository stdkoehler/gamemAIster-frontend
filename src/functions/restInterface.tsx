/**
 * @module restInterface
 *
 * Service module for handling all API communications with the game backend.
 * Provides a functional, stateless interface for game-related operations.
 *
 * ## Primary Responsibilities:
 * - Mission lifecycle management (create/save/load/list)
 * - Player-LLM interaction handling (send/stop)
 * - Stream processing for real-time LLM responses
 * - Data type definitions for game entities and payloads
 *
 * ## Key Features:
 * - Type-safe interfaces for all API contracts
 * - Consistent, robust error handling patterns
 * - Stream processing for real-time LLM responses
 * - Data transformation between API and client formats
 *
 * ## API Endpoints:
 * - Base: Configured via `API_BASE` constant (e.g., http://127.0.0.1:8000).
 * - Includes: `/interaction/` and `/mission/` routes for game interactions and mission management respectively.
 * - Also includes `/tts/` routes for Text-to-Speech services.
 *
 * @version 1.0.0
 * @author YourName/YourTeam
 */

import { Interaction, Mission, MissionLoadData } from "../models/MissionModels";
import { MissionPayload, PromptPayload } from "../models/RestInterface";
import { PlayerInputData } from "../models/PlayerInputData";
import { MissionLoadPayload } from "../models/RestInterface";
import { GameType } from "../models/Types";

////////////////////
// Configuration  //
////////////////////

/**
 * The base URL for all backend API requests.
 * @constant
 */
const API_BASE = import.meta.env.VITE_BACKEND_URL || "http://localhost:8000";

////////////////////
// Helper Logic   //
////////////////////

/**
 * Performs a fetch-based API request with streamlined error reporting and JSON parsing.
 * It's a generic function designed to be used by other specific API call functions.
 *
 * @async
 * @template T - The expected type of the JSON response from the API.
 * @param {string} path - API endpoint path (relative to `API_BASE`).
 * @param {"GET"|"POST"} method - HTTP method.
 * @param {any} [body] - Optional body payload for POST requests. This will be JSON.stringify-ed.
 * @returns {Promise<T>} - Resolves to the parsed JSON response of type `T`.
 * @throws {Error} If the fetch operation, network request, or response processing (e.g., non-OK status) fails.
 *                 The error message will contain details about the URL and status code if available.
 */
async function apiRequest<T>(
  path: string,
  method: "GET" | "POST",
  body?: any
): Promise<T> {
  const url = `${API_BASE}${path}`;
  try {
    const res = await fetch(url, {
      method,
      headers: { "Content-Type": "application/json" },
      ...(body !== undefined ? { body: JSON.stringify(body) } : {}),
    });

    if (!res.ok) {
      let errorDetail = "";
      try {
        errorDetail = "\n" + (await res.text());
      } catch {}
      throw new Error(
        `Request to ${url} failed [${res.status}]: ${errorDetail}`
      );
    }

    // 204 No Content? (rare, but handle)
    if (res.status === 204) {
      return {} as T;
    }

    const json = (await res.json()) as T;
    return json;
  } catch (err) {
    throw new Error(
      `API request to "${path}" failed: ${
        err instanceof Error ? err.message : String(err)
      }`
    );
  }
}

////////////////////
// Main API Logic //
////////////////////

/**
 * Sends player input to the LLM and streams the response in real-time.
 * This function is designed for client-side usage to handle interactive scenarios
 * where the LLM's response is displayed as it arrives.
 * It constructs a payload including the current prompt and, optionally, the previous interaction,
 * then makes a POST request to the `/interaction/gamemaster-send` endpoint.
 * The response is expected to be a stream of JSON objects, each containing a `text` field.
 * These chunks are decoded, accumulated, and passed to the `setStateCallback` to update the UI.
 *
 * @async
 * @param {PlayerInputData} params - Object containing parameters for sending player input.
 * @param {number} params.missionId - The ID of the current mission.
 * @param {function({ llmOutput: string }): void} params.setStateCallback - A callback function
 *   that is invoked with the accumulated LLM output as new chunks arrive. This is used to update the
 *   application's state and display the streaming text.
 * @param {string} params.playerInputField - The text input provided by the player.
 * @param {Interaction} [params.prevInteraction] - Optional. The previous interaction (player input and LLM output)
 *   to provide context to the LLM.
 * @returns {Promise<void>} - A promise that resolves when the stream has ended.
 * @throws {Error} On network errors, if the API returns a non-OK response, if the response body cannot be read,
 *                 or if there's an error during stream processing/decoding. An error is also thrown into `setStateCallback`
 *                 if an error occurs during streaming.
 */
export async function sendPlayerInputToLlm({
  missionId,
  setStateCallback,
  playerInputField,
  prevInteraction,
}: PlayerInputData): Promise<void> {
  const payload: PromptPayload = {
    mission_id: missionId,
    prompt: playerInputField,
  };
  if (prevInteraction) {
    payload.prev_interaction = {
      user_input: prevInteraction.playerInput,
      llm_output: prevInteraction.llmOutput,
    };
  }

  try {
    const response = await fetch(`${API_BASE}/interaction/gamemaster-send`, {
      method: "POST",
      headers: { "Content-Type": "application/json" },
      body: JSON.stringify(payload),
    });

    if (!response.ok) {
      throw new Error(`Failed to stream LLM: ${response.statusText}`);
    }

    const reader = response.body?.getReader();
    if (!reader) {
      throw new Error("Unable to get reader from response body.");
    }

    let accumulated = "";

    while (true) {
      const { done, value } = await reader.read();
      if (done) break;

      const chunk = new TextDecoder().decode(value);
      const lines = chunk
        .split("\n")
        .map((line) => line.trim())
        .filter(Boolean);

      for (const line of lines) {
        try {
          const jsonData = JSON.parse(line);
          if (typeof jsonData.text === "string") {
            accumulated += jsonData.text;
          }
        } catch {
          // Could be an incomplete/faulty chunk, just log for debugging
          console.error("Unable to parse JSON chunk from LLM stream:", line);
        }
      }
      setStateCallback({ llmOutput: accumulated });
    }
    setStateCallback({ llmOutput: accumulated.trim() });
  } catch (err) {
    setStateCallback({ llmOutput: "❌ Error receiving LLM response." });
    throw new Error(
      `Error streaming LLM output: ${
        err instanceof Error ? err.message : String(err)
      }`
    );
  }
}

/**
 * Sends a command to the backend to stop any ongoing LLM generation for the current session or context.
 * This is typically used to allow the user to interrupt a long or unwanted response from the LLM.
 *
 * @async
 * @returns {Promise<void>} - A promise that resolves when the stop command has been successfully sent.
 * @throws {Error} Propagated from `apiRequest` if the network request or server response fails.
 */
export async function postStopGeneration(): Promise<void> {
  await apiRequest<void>("/interaction/stop-generation", "POST", {});
}

/**
 * Creates a new mission on the server.
 *
 * @async
 * @param {object} payload - Payload containing the necessary information to create a new mission.
 * @param {GameType} payload.game_type - The specific game type for the new mission (e.g., Shadowrun, Vampire).
 * @param {string} payload.background - A string providing the background story or context for the new mission.
 * @returns {Promise<MissionPayload>} - A promise that resolves with the data of the newly created mission,
 *                                      as defined by {@link MissionPayload}.
 * @throws {Error} Propagated from `apiRequest` if the network request or server response fails.
 */
export async function postNewMission(payload: {
  game_type: GameType;
  background: string;
}): Promise<MissionPayload> {
  return await apiRequest<MissionPayload>(
    "/mission/new-mission",
    "POST",
    payload
  );
}

/**
 * Saves the current mission progress, associating it with a custom name provided by the user.
 *
 * @async
 * @param {number} missionId - The unique identifier of the mission to be saved.
 * @param {string} nameCustom - An arbitrary custom name for the mission, provided by the user for later identification.
 * @returns {Promise<void>} - A promise that resolves when the mission has been successfully saved.
 * @throws {Error} Propagated from `apiRequest` if the network request or server response fails.
 */
export async function postSaveMission(
  missionId: number,
  nameCustom: string
): Promise<void> {
  await apiRequest<void>("/mission/save-mission", "POST", {
    mission_id: missionId,
    name_custom: nameCustom,
  });
}

/**
 * Fetches detailed meta-information for a specific mission by its ID.
 *
 * @async
 * @param {number} mission_id - The numeric ID of the mission to retrieve.
 * @returns {Promise<MissionPayload | null>} - A promise that resolves with the mission's metadata (see {@link MissionPayload}).
 *                                            Returns `null` if the mission is not found (though the current `apiRequest`
 *                                            implementation might throw an error for a 404, this indicates intended behavior
 *                                            if the API were to return, e.g., 204 or a specific "not found" JSON).
 * @throws {Error} Propagated from `apiRequest` if the network request or server response fails.
 */
export async function getMission(
  mission_id: number
): Promise<MissionPayload | null> {
  return await apiRequest<MissionPayload>(
    `/mission/mission/${mission_id}`,
    "GET"
  );
}

/**
 * Fetches a list of all available missions, providing summary information for each.
 * This is typically used to display a list of missions that the user can choose to load.
 *
 * @async
 * @returns {Promise<MissionPayload[]>} - A promise that resolves with an array of mission descriptors ({@link MissionPayload}).
 *                                       Each object in the array represents a mission summary.
 * @throws {Error} Propagated from `apiRequest` if the network request or server response fails.
 */
export async function getListMissions(): Promise<MissionPayload[]> {
  return await apiRequest<MissionPayload[]>("/mission/missions", "GET");
}

/**
 * Loads a complete mission, including all its interaction history, for playback or editing.
 * This function fetches the raw mission data ({@link MissionLoadPayload}) from the API
 * and then transforms it into a client-friendly format ({@link MissionLoadData}).
 * The transformation involves mapping API field names (e.g., `mission_id`) to client-side names (e.g., `missionId`)
 * and restructuring the interactions array.
 *
 * @async
 * @param {number} mission_id - The numeric identifier of the mission to load.
 * @returns {Promise<MissionLoadData>} - A promise that resolves with the full mission details and its interactions,
 *                                       formatted for client-side use.
 * @throws {Error} Propagated from `apiRequest` if the network request or server response fails.
 *                 Also throws if the received data structure is not as expected (e.g., `data.interactions` not an array).
 */
export async function getLoadMissions(
  mission_id: number
): Promise<MissionLoadData> {
  const data = await apiRequest<MissionLoadPayload>(
    `/mission/load-mission/${mission_id}`,
    "GET"
  );

  // Transform Mission data from MissionLoadPayload.mission to Mission
  const mission: Mission = {
    missionId: data.mission.mission_id,
    name: data.mission.name,
    nameCustom: data.mission.name_custom,
    description: data.mission.description,
    gameType: data.mission.game_type,
  };

  // Transform interactions from MissionLoadPayload.interactions to Interaction[]
  const interactions: Interaction[] = Array.isArray(data.interactions)
    ? data.interactions.map(({ user_input, llm_output }) => ({
        playerInput: user_input, // Map API's snake_case to client's camelCase
        llmOutput: llm_output,   // Map API's snake_case to client's camelCase
      }))
    : []; // Default to an empty array if data.interactions is not an array

  return {
    mission,
    interactions,
  };
}

/**
 * Sends text to an external Text-to-Speech (TTS) service and returns the resulting MP3 audio as a Blob.
 * This function is suitable for scenarios where the entire audio file is needed before playback can begin.
 * The caller is responsible for creating an Object URL from the Blob and managing playback.
 *
 * @async
 * @param {string} text - The text content to be converted to speech.
 * @returns {Promise<Blob>} - A promise that resolves with a Blob containing the MP3 audio data.
 * @throws {Error} If the TTS request to the backend fails (e.g., network error, non-OK HTTP response).
 */
export async function sendTextToSpeech(text: string): Promise<Blob> {
  // Send POST request to TTS service, expecting a Blob (audio/mp3)
  const response = await fetch(`${API_BASE}/tts/tts`, {
    method: "POST",
    headers: {
      "Content-Type": "application/json",
    },
    body: JSON.stringify({ text }),
  });

  if (!response.ok) {
    throw new Error(
      `TTS request failed: ${response.status} ${response.statusText}`
    );
  }

  return await response.blob();
}

/**
 * Sends text to a Text-to-Speech (TTS) service and streams the audio response.
 * This function is designed for real-time audio playback as data arrives from the server.
 * It uses the `MediaSource` API to feed audio chunks (Opus codec in WebM container)
 * into an `HTMLAudioElement`.
 *
 * The process involves:
 * 1. Making a POST request to the `/tts/tts-stream` endpoint.
 * 2. Creating an `HTMLAudioElement` and a `MediaSource` instance.
 * 3. Setting the `audio.src` to an object URL created from the `MediaSource`.
 * 4. When the `MediaSource` opens, a `SourceBuffer` is added with the `audio/webm; codecs="opus"` MIME type.
 * 5. Reading chunks from the response body stream.
 * 6. Appending these chunks to the `SourceBuffer` via a queue (`appendQueue`) to manage backpressure.
 *    - The `tryAppend` inner function handles appending data from the queue when the buffer is not updating.
 * 7. Initiating playback (`audio.play()`) after the first chunk is appended to the `SourceBuffer`.
 *    This is done in a `setTimeout` within the `updateend` event of the first append to ensure the buffer is ready.
 * 8. When the stream ends, `mediaSource.endOfStream()` is called.
 * 9. The `cleanup` inner function handles detaching the `MediaSource` and revoking the object URL,
 *    called on errors or when the audio element is no longer needed (implicitly by the browser garbage collector
 *    or explicitly by the calling component if it manages the audio element's lifecycle).
 *
 * @async
 * @param {string} text - The text content to be converted to speech.
 * @returns {Promise<HTMLAudioElement>} - A promise that resolves with an `HTMLAudioElement` configured
 *                                       to play the streaming audio. The caller can use this element
 *                                       to control playback (e.g., pause, volume) or listen to events.
 *                                       Playback typically starts automatically once enough data is buffered.
 * @throws {Error} If the TTS streaming request fails (e.g., network error, non-OK HTTP response),
 *                 if the browser does not support the required `MediaSource` and MIME type (`audio/webm; codecs="opus"`),
 *                 or if any error occurs during the streaming and `MediaSource` handling process.
 */
export async function sendTextToSpeechStream(
  text: string
): Promise<HTMLAudioElement> {
  const response = await fetch(`${API_BASE}/tts/tts-stream`, {
    method: "POST",
    headers: {
      "Content-Type": "application/json",
    },
    body: JSON.stringify({ text }),
  });

  if (!response.ok || !response.body) {
    throw new Error(
      `TTS stream request failed: ${response.status} ${response.statusText}`
    );
  }

  // Use WebM Opus MIME type for streaming audio
  const mimeType = 'audio/webm; codecs="opus"';
  if (!window.MediaSource.isTypeSupported(mimeType)) {
    // This error should be caught by the caller and handled, e.g., by falling back to non-streaming TTS.
    throw new Error(`Browser does not support ${mimeType} streaming`);
  }

  const mediaSource = new MediaSource();
  const audio = new Audio();
  audio.src = URL.createObjectURL(mediaSource); // Create a URL for the MediaSource to be used as audio src.

  let sourceBuffer: SourceBuffer;
  let isSourceOpen = false; // Tracks if the MediaSource 'sourceopen' event has fired and sourceBuffer is ready.

  /**
   * Cleans up resources associated with the audio element and MediaSource.
   * Detaches the src, and revokes the object URL to free resources.
   * This is crucial to prevent memory leaks.
   */
  function cleanup() {
    // Check if audio.src is an object URL before trying to revoke
    if (audio.src && audio.src.startsWith("blob:")) {
      try {
        URL.revokeObjectURL(audio.src);
      } catch (e) {
        // console.warn("Error revoking object URL during cleanup:", e);
      }
    }
    audio.src = ""; // Detach MediaSource
  }

  mediaSource.addEventListener("sourceopen", async () => {
    try {
      isSourceOpen = true;
      sourceBuffer = mediaSource.addSourceBuffer(mimeType); // Add a source buffer for WebM/Opus audio.

      const reader = response.body!.getReader(); // Get reader for the response body stream.
      let appendQueue: Uint8Array[] = []; // Queue to hold audio chunks before appending to sourceBuffer.
      let isBufferUpdating = false; // Flag to prevent appending while sourceBuffer is busy.
      let isEnded = false; // Flag to indicate if the stream has ended.
      let initialBufferAppended = false; // Flag to track if the first chunk has been processed for initiating play.

      /**
       * Tries to append the next chunk from `appendQueue` to the `sourceBuffer`.
       * This function is called after a chunk is read from the stream or after a buffer update completes.
       * It ensures that data is only appended when the `sourceBuffer` is not updating.
       */
      const tryAppend = () => {
        if (!isBufferUpdating && appendQueue.length > 0 && isSourceOpen && mediaSource.readyState === "open") {
          isBufferUpdating = true;
          const chunk = appendQueue.shift()!;
<<<<<<< HEAD
          try {
            sourceBuffer.appendBuffer(chunk); // Append the audio data chunk.
          } catch (e) {
            // console.error("Error appending buffer:", e);
            // If appendBuffer fails (e.g., if MediaSource is closed), attempt cleanup.
            if (mediaSource.readyState === "open") {
              try { mediaSource.endOfStream(); } catch {}
            }
            cleanup();
            // Propagate the error or handle appropriately.
            // This might involve rejecting a promise this whole process is wrapped in.
            return;
          }


          // After the first successful append, try to start playback.
          // This relies on the browser's autoplay policies; user interaction might be required.
          if (!initialBufferAppended) {
            initialBufferAppended = true;
            // It's generally safer to attempt play() after a short delay or user gesture.
            // Here, we do it in a timeout to ensure the event loop has processed the append.
            // The 'updateend' listener for playStarter was removed as it can be tricky with
            // very short initial chunks or fast streams. A direct play attempt or a more robust
            // buffering strategy might be needed for production.
            setTimeout(() => {
              if (audio.paused) { // Check if audio is paused before playing
                audio.play().catch((e) => {
                  // console.warn("Audio play failed (autoplay policy or other error):", e);
                  // UI should inform user that playback couldn't start automatically.
=======
          sourceBuffer.appendBuffer(chunk);

          // After the first append, start playback
          if (!initialBuffer) {
            initialBuffer = true;
            sourceBuffer.addEventListener("updateend", function playStarter() {
              sourceBuffer.removeEventListener("updateend", playStarter);
              setTimeout(() => {
                audio.play().catch(() => {
                  /* Ignore play failures (e.g. autoplay policy) */
>>>>>>> 59063636
                });
              }
            }, 100); // Small delay to allow buffer to process.
          }
        }
      };

      // Event listener for when sourceBuffer finishes updating (after appendBuffer).
      sourceBuffer.addEventListener("updateend", () => {
        isBufferUpdating = false;
        tryAppend(); // Try to append next chunk in queue.
        // If the stream has ended and the queue is empty, and MediaSource is still open, end it.
        if (
          isEnded &&
          appendQueue.length === 0 &&
          mediaSource.readyState === "open"
        ) {
          try {
            mediaSource.endOfStream();
          } catch (e) {
            // console.warn("Error during endOfStream:", e);
          }
        }
      });

      // Loop to read chunks from the response stream.
      while (true) {
        const { value, done } = await reader.read();
        if (done) {
          isEnded = true;
          // If stream is done, and buffer isn't busy & queue is empty, and MediaSource is open, try to end it.
          if (
            !isBufferUpdating &&
            appendQueue.length === 0 &&
            mediaSource.readyState === "open"
          ) {
            try {
              mediaSource.endOfStream();
            } catch (e) {
              // console.warn("Error during endOfStream after done:", e);
            }
          }
          break; // Exit loop.
        }
        if (value?.length) {
          appendQueue.push(value); // Add chunk to queue.
          tryAppend(); // Attempt to append from queue.
        }
      }
    } catch (err) {
      // console.error("Error in MediaSource sourceopen handler:", err);
      cleanup(); // Ensure resources are cleaned up on error.
      // Attempt to gracefully end stream if MediaSource is still open.
      if (mediaSource.readyState === "open") {
        try {
          mediaSource.endOfStream(); // Use "network" or "decode" if appropriate error type is known
        } catch (e) {
          // console.warn("Error during emergency endOfStream:", e);
        }
      }
      // Propagate the error so the caller knows something went wrong.
      // This might involve rejecting a promise that wraps this entire function.
      throw err; // Re-throw the error to be caught by the caller of sendTextToSpeechStream
    }
  });

  // Add error event listener to the audio element itself.
  audio.addEventListener("error", (e) => {
    // console.error("HTMLAudioElement error:", audio.error, e);
    cleanup(); // Clean up on audio element errors.
  });

  audio.load(); // Important: Call load() to initiate the MediaSource lifecycle.

  return audio; // Return the HTMLAudioElement to the caller.
}<|MERGE_RESOLUTION|>--- conflicted
+++ resolved
@@ -452,7 +452,6 @@
         if (!isBufferUpdating && appendQueue.length > 0 && isSourceOpen && mediaSource.readyState === "open") {
           isBufferUpdating = true;
           const chunk = appendQueue.shift()!;
-<<<<<<< HEAD
           try {
             sourceBuffer.appendBuffer(chunk); // Append the audio data chunk.
           } catch (e) {
@@ -482,18 +481,6 @@
                 audio.play().catch((e) => {
                   // console.warn("Audio play failed (autoplay policy or other error):", e);
                   // UI should inform user that playback couldn't start automatically.
-=======
-          sourceBuffer.appendBuffer(chunk);
-
-          // After the first append, start playback
-          if (!initialBuffer) {
-            initialBuffer = true;
-            sourceBuffer.addEventListener("updateend", function playStarter() {
-              sourceBuffer.removeEventListener("updateend", playStarter);
-              setTimeout(() => {
-                audio.play().catch(() => {
-                  /* Ignore play failures (e.g. autoplay policy) */
->>>>>>> 59063636
                 });
               }
             }, 100); // Small delay to allow buffer to process.
