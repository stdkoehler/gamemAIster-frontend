import {
  ComponentProps,
  useRef,
  useEffect,
  useState,
  useCallback,
  memo,
} from "react";
import { Typography, Container, Button, CircularProgress } from "@mui/material";
import PlayArrowIcon from "@mui/icons-material/PlayArrow";
import StopIcon from "@mui/icons-material/Stop";
import MarkdownRenderer from "./MarkdownRenderer.tsx";

import {
  postStopGeneration,
  sendSpeechToText,
  sendTextToSpeech,
  sendTextToSpeechStream,
  sendPlayerInputToLlm,
} from "../functions/restInterface";
import { Interaction } from "../models/MissionModels";
import MemoizedFieldContainer from "./MemoizedFieldContainer";
import { FieldContainerType, FieldContainerHandle } from "./FieldContainer";
import useHistoryStore from "../stores/historyStore";

type HistoryProps = ComponentProps<typeof Container> & {
  mission: number | null;
  disabled: boolean;
};

const USE_TTS_STREAM = true;

const History = ({ mission, disabled, ...props }: HistoryProps) => {
  console.log("History component rendered");
  // ===== REFS & STORE =====
  const llmOutputFieldRef = useRef<FieldContainerHandle>(null);

  const {
    interactions,
    playerInputOld,
    llmOutput,
    playerInput,
    setLlmOutput,
    setPlayerInputOld,
    setPlayerInput,
    setInteractions,
  } = useHistoryStore();

  // ===== LOCAL STATE =====
  const [audio, setAudio] = useState<HTMLAudioElement | null>(null);
  const [isPlaying, setIsPlaying] = useState(false);
  const [loadingAudio, setLoadingAudio] = useState(false);
  const [audioError, setAudioError] = useState<string | null>(null);

  // ===== UTILITY FUNCTIONS =====
  const stripOutput = useCallback((llmOutput: string): string => {
    const regexPattern =
      /\b(?:What do you want to |What would you like to )\S[\S\s]*\?\s*$/;
    return llmOutput.replace(regexPattern, "");
  }, []);

  // ===== API CALLBACKS =====
  const stopGeneration = useCallback(async (): Promise<void> => {
    try {
      await postStopGeneration();
    } catch (error) {
      console.error("Error stopping LLM generation:", error);
    }
  }, []);

  const speechToTextCallback = useCallback(
    async (audioBlob: Blob) => {
      try {
        const transcript = await sendSpeechToText(audioBlob);
        setPlayerInput(transcript);
      } catch (err) {
        const errorMessage = err instanceof Error ? err.message : String(err);
        setAudioError("Speech-to-text failed: " + errorMessage);
      }
<<<<<<< HEAD
    }, []);

    const speechToTextCallback = useCallback(
      async (audioBlob: Blob) => {
        try {
          const transcript = await sendSpeechToText(audioBlob);
          setPlayerInput(transcript);
        } catch (err) {
          const errorMessage = err instanceof Error ? err.message : String(err);
          setAudioError("Speech-to-text failed: " + errorMessage);
        }
      },
      [setPlayerInput, setAudioError]
    );

    // ===== OPTIMISTIC UPDATE HELPER =====
    const _performOptimisticSendUpdate = useCallback(() => {
      // Snapshot of current state for rollback
      const originalState = {
        playerInput, // Current playerInput before clearing
        playerInputOld,
        llmOutput,
        interactions: [...interactions],
      };

      const strippedLlmOutput = stripOutput(llmOutput);
      const prevInteractionContext =
        playerInputOld !== "" && strippedLlmOutput !== ""
          ? { playerInput: playerInputOld, llmOutput: strippedLlmOutput }
          : undefined;

      // Optimistic state updates
      if (prevInteractionContext) {
        setInteractions([...interactions, prevInteractionContext]);
      }
      setPlayerInputOld(originalState.playerInput); // Use playerInput from snapshot
      setLlmOutput("");
      setPlayerInput("");

      return { originalState, prevInteractionContext };
    }, [
      playerInput,
      playerInputOld,
      llmOutput,
      interactions,
      stripOutput,
      setInteractions,
      setPlayerInputOld,
      setLlmOutput,
      setPlayerInput,
    ]);

    const _rollbackSendUpdate = useCallback(
      (originalState: {
        playerInput: string;
        playerInputOld: string;
        llmOutput: string;
        interactions: Interaction[];
      }) => {
        setPlayerInputOld(originalState.playerInputOld);
        setLlmOutput(originalState.llmOutput);
        setPlayerInput(originalState.playerInput);
        setInteractions(originalState.interactions);
      },
      [setPlayerInputOld, setLlmOutput, setPlayerInput, setInteractions]
    );

    // ===== STREAMING LOGIC =====
    const sendPlayerInputWithStreaming =
      useCallback(async (): Promise<void> => {
        if (mission === null) return;

        const { originalState, prevInteractionContext } =
          _performOptimisticSendUpdate();

        // Guard against sending empty input after optimistic update clears it
        if (originalState.playerInput === "") {
          // If the original input was empty, nothing to send.
          // Rollback the optimistic update that cleared other fields.
          _rollbackSendUpdate(originalState);
          return;
        }

        llmOutputFieldRef.current?.startStream();
=======
    },
    [setPlayerInput, setAudioError]
  );

  // ===== STREAMING LOGIC =====
  const sendPlayerInputWithStreaming = useCallback(async (): Promise<void> => {
    if (mission === null || playerInput === "") return;

    const strippedLlmOutput = stripOutput(llmOutput);
    const prevInteractionContext =
      playerInputOld !== "" && strippedLlmOutput !== ""
        ? { playerInput: playerInputOld, llmOutput: strippedLlmOutput }
        : undefined;

    // Save current state for rollback
    const originalState = {
      playerInput,
      playerInputOld,
      llmOutput,
      interactions: [...interactions],
    };
>>>>>>> 33c5560f

    // Update state optimistically
    if (prevInteractionContext) {
      setInteractions([...interactions, prevInteractionContext]);
    }
    setPlayerInputOld(playerInput);
    setLlmOutput("");
    setPlayerInput("");

    // Start streaming
    llmOutputFieldRef.current?.startStream();

    try {
      let streamedContent = "";
      await sendPlayerInputToLlm({
        missionId: mission,
        setStateCallback: ({ llmOutput }) => {
          streamedContent = llmOutput;
          llmOutputFieldRef.current?.updateStream(llmOutput);
        },
        playerInputField: playerInput,
        prevInteraction: prevInteractionContext,
      });

      llmOutputFieldRef.current?.completeStream(streamedContent);
      setLlmOutput(streamedContent);
    } catch (error) {
      // Rollback on error
      setPlayerInputOld(originalState.playerInputOld);
      setLlmOutput(originalState.llmOutput);
      setPlayerInput(originalState.playerInput);
      setInteractions(originalState.interactions);
      console.error("Failed to send player input:", error);
    }
  }, [
    mission,
    playerInput,
    playerInputOld,
    llmOutput,
    interactions,
    stripOutput,
    setInteractions,
    setPlayerInputOld,
    setLlmOutput,
    setPlayerInput,
  ]);

  const sendRegenerateWithStreaming = useCallback(async (): Promise<void> => {
    if (mission === null || playerInputOld === "") return;

    const prevInteraction = { playerInput: playerInputOld, llmOutput };

    llmOutputFieldRef.current?.startStream();

    try {
      let streamedContent = "";
      await sendPlayerInputToLlm({
        missionId: mission,
        setStateCallback: ({ llmOutput }) => {
          streamedContent = llmOutput;
          llmOutputFieldRef.current?.updateStream(llmOutput);
        },
        prevInteraction,
      });

      llmOutputFieldRef.current?.completeStream(streamedContent);
      setLlmOutput(streamedContent);
    } catch (error) {
      console.error("Failed to regenerate:", error);
    }
  }, [mission, playerInputOld, llmOutput, setLlmOutput]);

  // ===== AUDIO MANAGEMENT =====
  const cleanupAudio = useCallback(() => {
    if (audio) {
      // Remove event listeners to prevent memory leaks
      audio.onended = null;
      audio.onerror = null;

      // Pause and reset the audio
      audio.pause();
      audio.currentTime = 0;

      // Store the src before clearing it
      const src = audio.src;

      // Clear the src to detach MediaSource
      audio.src = "";

      // Revoke the object URL if it's a blob URL
      if (src && src.startsWith("blob:")) {
        try {
<<<<<<< HEAD
          let streamedContent = "";
          await sendPlayerInputToLlm({
            missionId: mission,
            setStateCallback: ({ llmOutput: newLlmOutput }) => {
              streamedContent = newLlmOutput;
              llmOutputFieldRef.current?.updateStream(newLlmOutput);
            },
            playerInputField: originalState.playerInput,
            prevInteraction: prevInteractionContext,
          });

          llmOutputFieldRef.current?.completeStream(streamedContent);
          setLlmOutput(streamedContent); // Set final LLM output in store
        } catch (error) {
          _rollbackSendUpdate(originalState);
          console.error("Failed to send player input:", error);
        }
      }, [
        mission,
        _performOptimisticSendUpdate,
        _rollbackSendUpdate,
        llmOutputFieldRef,
        setLlmOutput,
        // sendPlayerInputToLlm is stable import, not needed in deps
      ]);

    const sendRegenerateWithStreaming = useCallback(async (): Promise<void> => {
      if (mission === null || playerInputOld === "") return;

      const prevInteraction = { playerInput: playerInputOld, llmOutput };

      llmOutputFieldRef.current?.startStream();

      try {
        let streamedContent = "";
        await sendPlayerInputToLlm({
          missionId: mission,
          setStateCallback: ({ llmOutput }) => {
            streamedContent = llmOutput;
            llmOutputFieldRef.current?.updateStream(llmOutput);
          },
          prevInteraction,
        });

        llmOutputFieldRef.current?.completeStream(streamedContent);
        setLlmOutput(streamedContent);
      } catch (error) {
        console.error("Failed to regenerate:", error);
=======
          URL.revokeObjectURL(src);
        } catch (e) {
          console.warn("Error revoking object URL:", e);
        }
>>>>>>> 33c5560f
      }

      // Force load to ensure the MediaSource is properly detached
      audio.load();

      setAudio(null);
      setIsPlaying(false);
    }
  }, [audio]);

  const handlePlayTTS = useCallback(async () => {
    setAudioError(null);
    setLoadingAudio(true);

    try {
      // Always cleanup previous audio before creating new one
      cleanupAudio();

      const audioElem = USE_TTS_STREAM
        ? await sendTextToSpeechStream(llmOutput)
        : new Audio(URL.createObjectURL(await sendTextToSpeech(llmOutput)));

      audioElem.onended = () => setIsPlaying(false);
      audioElem.onerror = (e) => {
        console.error("Audio error:", e);
        setAudioError("Audio playback error.");
        setIsPlaying(false);
      };

      setAudio(audioElem);
      setIsPlaying(true);
      await audioElem.play();
    } catch (err) {
      console.error("TTS Error:", err);
      setAudioError(
        "❌ Could not synthesize or play audio: " +
          (err instanceof Error ? err.message : String(err))
      );
      setIsPlaying(false);
    } finally {
      setLoadingAudio(false);
    }
  }, [llmOutput, cleanupAudio]);

  const handleStopTTS = useCallback(() => {
    cleanupAudio();
  }, [cleanupAudio]);

  // ===== COMPONENT LIFECYCLE =====
  useEffect(() => {
    return cleanupAudio;
  }, [cleanupAudio]);

  // ===== RENDER HELPERS =====
  const InteractionList = useCallback(
    (interactions: Interaction[]) => (
      <>
        {interactions.map((interaction, index) => (
          <div key={index}>
            <Typography
              variant="subtitle2"
              fontStyle="italic"
              color="secondary"
            >
              <br />
              Player
              <br />
            </Typography>
            <MarkdownRenderer
              value={interaction.playerInput}
              color="secondary"
            />
            <Typography variant="subtitle2" fontStyle="italic" color="primary">
              <br />
              Gamemaster
              <br />
            </Typography>
            <MarkdownRenderer value={interaction.llmOutput} color="primary" />
          </div>
        ))}
      </>
    ),
    []
  );

  // ===== RENDER =====
  const lastInteraction = {
    playerInput: playerInputOld,
    llmOutput: llmOutput,
  };

  return (
    <Container
      {...props}
      sx={{
        display: "flex",
        flexDirection: "column",
        width: "95%",
        overflow: "auto",
        paddingTop: 0,
        marginLeft: 0,
        marginRight: 0,
      }}
    >
      {InteractionList(interactions)}

      <MemoizedFieldContainer
        sendCallback={sendRegenerateWithStreaming}
        stopCallback={stopGeneration}
        onCommit={setPlayerInputOld}
        value={lastInteraction.playerInput}
        instance="Player"
        color="secondary"
        type={FieldContainerType.PLAYER_OLD}
        disabled={disabled}
      />

      <MemoizedFieldContainer
        ref={llmOutputFieldRef}
        onCommit={setLlmOutput}
        onStreamComplete={setLlmOutput}
        value={lastInteraction.llmOutput}
        instance="Gamemaster"
        color="primary"
        type={FieldContainerType.GAMEMASTER}
        disabled={disabled}
      />

      {/* TTS Controls */}
      <div
        style={{
          width: "100%",
          display: "flex",
          flexDirection: "column",
          alignItems: "flex-start",
          marginTop: 4,
        }}
      >
        {isPlaying ? (
          <Button
            variant="contained"
            color="primary"
            startIcon={<StopIcon />}
            onClick={handleStopTTS}
            disabled={disabled}
            sx={{ mt: 1, mb: 1 }}
          >
            Stop
          </Button>
        ) : (
          <Button
            variant="contained"
            color="primary"
            startIcon={
              loadingAudio ? <CircularProgress size={20} /> : <PlayArrowIcon />
            }
            onClick={handlePlayTTS}
            disabled={disabled || loadingAudio || isPlaying}
            sx={{ mt: 1, mb: 1 }}
          >
            {loadingAudio ? "Synthesizing..." : "Play"}
          </Button>
        )}
        {audioError && (
          <Typography color="error" variant="caption" sx={{ mt: 0.5 }}>
            {audioError}
          </Typography>
        )}
      </div>

      <MemoizedFieldContainer
        sendCallback={sendPlayerInputWithStreaming}
        onCommit={setPlayerInput}
        stopCallback={stopGeneration}
        value={playerInput}
        instance="Player"
        color="secondary"
        type={FieldContainerType.MAIN_SEND}
        disabled={disabled}
        placeholder="Begin by describing your character and what he's currently doing."
        speechToTextCallback={speechToTextCallback}
      />
    </Container>
  );
};

export default memo(History);<|MERGE_RESOLUTION|>--- conflicted
+++ resolved
@@ -77,7 +77,6 @@
         const errorMessage = err instanceof Error ? err.message : String(err);
         setAudioError("Speech-to-text failed: " + errorMessage);
       }
-<<<<<<< HEAD
     }, []);
 
     const speechToTextCallback = useCallback(
@@ -162,29 +161,6 @@
         }
 
         llmOutputFieldRef.current?.startStream();
-=======
-    },
-    [setPlayerInput, setAudioError]
-  );
-
-  // ===== STREAMING LOGIC =====
-  const sendPlayerInputWithStreaming = useCallback(async (): Promise<void> => {
-    if (mission === null || playerInput === "") return;
-
-    const strippedLlmOutput = stripOutput(llmOutput);
-    const prevInteractionContext =
-      playerInputOld !== "" && strippedLlmOutput !== ""
-        ? { playerInput: playerInputOld, llmOutput: strippedLlmOutput }
-        : undefined;
-
-    // Save current state for rollback
-    const originalState = {
-      playerInput,
-      playerInputOld,
-      llmOutput,
-      interactions: [...interactions],
-    };
->>>>>>> 33c5560f
 
     // Update state optimistically
     if (prevInteractionContext) {
@@ -277,7 +253,6 @@
       // Revoke the object URL if it's a blob URL
       if (src && src.startsWith("blob:")) {
         try {
-<<<<<<< HEAD
           let streamedContent = "";
           await sendPlayerInputToLlm({
             missionId: mission,
@@ -326,12 +301,6 @@
         setLlmOutput(streamedContent);
       } catch (error) {
         console.error("Failed to regenerate:", error);
-=======
-          URL.revokeObjectURL(src);
-        } catch (e) {
-          console.warn("Error revoking object URL:", e);
-        }
->>>>>>> 33c5560f
       }
 
       // Force load to ensure the MediaSource is properly detached
